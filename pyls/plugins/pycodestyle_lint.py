# Copyright 2017 Palantir Technologies, Inc.
import logging
import pycodestyle
<<<<<<< HEAD
import os
from pyls import config as pyls_config, hookimpl
=======
from pyls import config as pyls_config, hookimpl, lsp
>>>>>>> 6a11cb8f

log = logging.getLogger(__name__)

# Potential config files in reverse order of preference
CONFIG_FILES = ['tox.ini', 'pep8.cfg', 'setup.cfg', 'pycodestyle.cfg']


@hookimpl
def pyls_lint(config, document):
    # Read config from all over the place
    config_files = config.find_parents(document.path, CONFIG_FILES)

    if os.path.exists(os.path.expanduser('~/.config/pycodestyle')):
        if config_files:
            config_files.append(os.path.expanduser('~/.config/pycodestyle'))
        else:
            config_files = [os.path.expanduser('~/.config/pycodestyle')]

    pycodestyle_conf = pyls_config.build_config('pycodestyle', config_files)
    pep8_conf = pyls_config.build_config('pep8', config_files)

    conf_to_use = pycodestyle_conf if pycodestyle_conf else pep8_conf

    conf = {k.replace("-", "_"): v for k, v in conf_to_use.items()}
    log.debug("Got pycodestyle config: %s", conf)

    # Grab the pycodestyle parser and set the defaults based on the config we found
    parser = pycodestyle.get_parser()
    parser.set_defaults(**conf)
    opts, _args = parser.parse_args([])
    styleguide = pycodestyle.StyleGuide(vars(opts))

    c = pycodestyle.Checker(
        filename=document.uri, lines=document.lines, options=styleguide.options,
        report=PyCodeStyleDiagnosticReport(styleguide.options)
    )
    c.check_all()
    diagnostics = c.report.diagnostics
    return diagnostics


class PyCodeStyleDiagnosticReport(pycodestyle.BaseReport):

    def __init__(self, options=None, **kwargs):
        self.diagnostics = []
        super(PyCodeStyleDiagnosticReport, self).__init__(options=options, **kwargs)

    def error(self, lineno, offset, text, check):
        # PyCodeStyle will sometimes give you an error the line after the end of the file
        #   e.g. no newline at end of file
        # In that case, the end offset should just be some number ~100
        # (because why not? There's nothing to underline anyways)
        log.info("Got pycodestyle error at %d:%d %s", lineno, offset, text)
        range = {
            'start': {'line': lineno - 1, 'character': offset},
            'end': {
                # FIXME: It's a little naiive to mark until the end of the line, can we not easily do better?
                'line': lineno - 1, 'character': 100 if lineno > len(self.lines) else len(self.lines[lineno - 1])
            },
        }
        code, _message = text.split(" ", 1)

        self.diagnostics.append({
            'source': 'pycodestyle',
            'range': range,
            'message': text,
            'code': code,
            'severity': _get_severity(code)
        })


def _get_severity(code):
    if code[0] == 'E':
        return lsp.DiagnosticSeverity.Error
    elif code[0] == 'W':
        return lsp.DiagnosticSeverity.Warning<|MERGE_RESOLUTION|>--- conflicted
+++ resolved
@@ -1,12 +1,8 @@
 # Copyright 2017 Palantir Technologies, Inc.
 import logging
 import pycodestyle
-<<<<<<< HEAD
 import os
-from pyls import config as pyls_config, hookimpl
-=======
 from pyls import config as pyls_config, hookimpl, lsp
->>>>>>> 6a11cb8f
 
 log = logging.getLogger(__name__)
 
